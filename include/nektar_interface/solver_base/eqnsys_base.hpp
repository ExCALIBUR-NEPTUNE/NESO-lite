--- conflicted
+++ resolved
@@ -64,26 +64,16 @@
 
     this->particle_session = std::make_shared<ParticleReader>(session);
     this->particle_session->ReadInfo();
-<<<<<<< HEAD
     std::string vPart = this->particle_session->GetInfo("PARTTYPE");
     ASSERTL0(
-=======
-    std::string vPart = this->particle_session->GetInfo("PARTTYPE") ASSERTL0(
->>>>>>> adf564eb
         GetParticleSystemFactory().ModuleExists(vPart),
         "ParticleSystem '" + vPart +
             "' is not defined.\n"
             "Ensure particle system name is correct and module is compiled.\n");
-<<<<<<< HEAD
     particle_sys = std::static_pointer_cast<PARTSYS>(
         GetParticleSystemFactory().CreateInstance(vPart, particle_session,
                                                   graph));
     particle_sys->InitObject();
-=======
-    particle_sys =
-        GetParticleSystemFactory().CreateInstance(vPart, particle_session, graph);
-    particle_sys->ReadParticles();
->>>>>>> adf564eb
   }
 
   ParticleReaderSharedPtr particle_session;
@@ -101,6 +91,7 @@
   std::vector<std::string> required_fld_names;
 
   /// Placeholder for subclasses to override; called in v_InitObject()
+  virtual void load_params() {};
   virtual void load_params() {};
 
   /**
@@ -165,11 +156,7 @@
     // Load parameters
     load_params();
 
-<<<<<<< HEAD
     particle_sys->InitObject();
-=======
-    particle_system->InitObject();
->>>>>>> adf564eb
   }
 
   /**
