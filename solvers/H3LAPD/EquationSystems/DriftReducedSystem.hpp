#ifndef H3LAPD_DRIFT_REDUCED_SYSTEM_H
#define H3LAPD_DRIFT_REDUCED_SYSTEM_H

#include "../ParticleSystems/NeutralParticleSystem.hpp"

#include "nektar_interface/solver_base/time_evolved_eqnsys_base.hpp"
#include "nektar_interface/utilities.hpp"

#include <LibUtilities/Memory/NekMemoryManager.hpp>
#include <SolverUtils/AdvectionSystem.h>
#include <SolverUtils/Core/Misc.h>
#include <SolverUtils/EquationSystem.h>
#include <SolverUtils/Forcing/Forcing.h>
#include <SolverUtils/RiemannSolvers/RiemannSolver.h>

#include <solvers/solver_callback_handler.hpp>

namespace LU = Nektar::LibUtilities;
namespace MR = Nektar::MultiRegions;
namespace SD = Nektar::SpatialDomains;
namespace SU = Nektar::SolverUtils;

namespace NESO::Solvers::H3LAPD {

/**
 * @brief Abstract base class for drift-reduced equation systems, including
 * Hasegawa-Wakatani and LAPD.
 *
 */
class DriftReducedSystem
    : public TimeEvoEqnSysBase<SU::UnsteadySystem, NeutralParticleSystem> {
public:
  friend class MemoryManager<DriftReducedSystem>;

  /// Free particle system memory on destruction
  inline virtual ~DriftReducedSystem() {}

protected:
  DriftReducedSystem(const LU::SessionReaderSharedPtr &session,
                     const SD::MeshGraphSharedPtr &graph);

  /// Advection object used in the electron density equation
  SU::AdvectionSharedPtr adv_elec;
  /// Storage for ne advection velocities
  Array<OneD, Array<OneD, NekDouble>> adv_vel_elec =
      Array<OneD, Array<OneD, NekDouble>>(3);
  /// Advection type
  std::string adv_type;
  /// Advection object used in the vorticity equation
  SU::AdvectionSharedPtr adv_vort;
  /// Magnetic field vector
  std::vector<NekDouble> Bvec{3};
  /// Magnitude of the magnetic field
  NekDouble Bmag;
  /// Normalised magnetic field vector
  std::vector<NekDouble> b_unit;
  /** Source fields cast to DisContFieldSharedPtr, indexed by name, for use in
   * particle evaluation/projection methods
   */
  std::map<std::string, MR::DisContFieldSharedPtr> discont_fields;
  /// Storage for physical values of the electric field
  Array<OneD, Array<OneD, NekDouble>> Evec{3};
  /// Storage for ExB drift velocity
<<<<<<< HEAD
  Array<OneD, Array<OneD, NekDouble>> ExB_vel;
  /// Mesh dimension, stored as a member var for convenience
  int n_dims;
=======
  Array<OneD, Array<OneD, NekDouble>> ExB_vel{3};
>>>>>>> 2d078d19
  /// Factor used to set the density floor (n_floor = n_floor_fac * n_ref)
  NekDouble n_floor_fac;
  /// Reference number density
  NekDouble n_ref;
  /// Storage for electron parallel velocities
  Array<OneD, NekDouble> par_vel_elec;
  /// Riemann solver type (used for all advection terms)
  std::string riemann_solver_type;

  void add_adv_terms(
      std::vector<std::string> field_names,
      const SU::AdvectionSharedPtr adv_obj,
      const Array<OneD, Array<OneD, NekDouble>> &adv_vel,
      const Array<OneD, const Array<OneD, NekDouble>> &in_arr,
      Array<OneD, Array<OneD, NekDouble>> &out_arr, const NekDouble time,
      std::vector<std::string> eqn_labels = std::vector<std::string>());

  void add_density_source(Array<OneD, Array<OneD, NekDouble>> &out_arr);

  void add_particle_sources(std::vector<std::string> target_fields,
                            Array<OneD, Array<OneD, NekDouble>> &out_arr);

  virtual void
  calc_E_and_adv_vels(const Array<OneD, const Array<OneD, NekDouble>> &in_arr);

  virtual void
  explicit_time_int(const Array<OneD, const Array<OneD, NekDouble>> &in_arr,
                    Array<OneD, Array<OneD, NekDouble>> &out_arr,
                    const NekDouble time) = 0;

  Array<OneD, NekDouble> &
  get_adv_vel_norm(Array<OneD, NekDouble> &trace_vel_norm,
                   const Array<OneD, Array<OneD, NekDouble>> &adv_vel);

  void get_flux_vector(const Array<OneD, Array<OneD, NekDouble>> &fields_vals,
                       const Array<OneD, Array<OneD, NekDouble>> &adv_vel,
                       Array<OneD, Array<OneD, Array<OneD, NekDouble>>> &flux);

  virtual void
  get_phi_solve_rhs(const Array<OneD, const Array<OneD, NekDouble>> &in_arr,
                    Array<OneD, NekDouble> &rhs) = 0;
  virtual void load_params() override;
  void solve_phi(const Array<OneD, const Array<OneD, NekDouble>> &in_arr);

  virtual void v_GenerateSummary(SU::SummaryList &s) override;
  virtual void v_InitObject(bool DeclareField) override;
  virtual bool v_PostIntegrate(int step) override;
  virtual bool v_PreIntegrate(int step) override;

  void zero_out_array(Array<OneD, Array<OneD, NekDouble>> &out_arr);

  //---------------------------------------------------------------------------
  // Debugging
  void print_arr_vals(const Array<OneD, NekDouble> &arr, int num,
                      int stride = 1, std::string label = "",
                      bool all_tasks = false);
  void print_arr_size(const Array<OneD, NekDouble> &arr, std::string label = "",
                      bool all_tasks = false);

private:
  /// d00 coefficient for Helmsolve
  NekDouble d00;
  /// d11 coefficient for Helmsolve
  NekDouble d11;
  /// d22 coefficient for Helmsolve
  NekDouble d22;
  /// Storage for component of ne advection velocity normal to trace elements
  Array<OneD, NekDouble> norm_vel_elec;
  /// Storage for component of w advection velocity normal to trace elements
  Array<OneD, NekDouble> norm_vel_vort;
  /// Number of particle timesteps per fluid timestep.
  int num_part_substeps;
  /// Particle timestep size.
  double part_timestep;
  /// Number of time steps between particle trajectory step writes.
  int num_write_particle_steps;
  /// Riemann solver object used in electron advection
  SU::RiemannSolverSharedPtr riemann_elec;
  /// Riemann solver object used in vorticity advection
  SU::RiemannSolverSharedPtr riemann_vort;

  void
  do_ode_projection(const Array<OneD, const Array<OneD, NekDouble>> &in_arr,
                    Array<OneD, Array<OneD, NekDouble>> &out_arr,
                    const NekDouble time);
  Array<OneD, NekDouble> &get_adv_vel_norm_elec();
  Array<OneD, NekDouble> &get_adv_vel_norm_vort();

  void get_flux_vector_diff(
      const Array<OneD, Array<OneD, NekDouble>> &in_arr,
      const Array<OneD, Array<OneD, Array<OneD, NekDouble>>> &q_field,
      Array<OneD, Array<OneD, Array<OneD, NekDouble>>> &viscous_tensor);
  void
  get_flux_vector_elec(const Array<OneD, Array<OneD, NekDouble>> &fields_vals,
                       Array<OneD, Array<OneD, Array<OneD, NekDouble>>> &flux);
  void
  get_flux_vector_vort(const Array<OneD, Array<OneD, NekDouble>> &fields_vals,
                       Array<OneD, Array<OneD, Array<OneD, NekDouble>>> &flux);
};

} // namespace NESO::Solvers::H3LAPD
#endif // H3LAPD_DRIFT_REDUCED_SYSTEM_H<|MERGE_RESOLUTION|>--- conflicted
+++ resolved
@@ -61,13 +61,7 @@
   /// Storage for physical values of the electric field
   Array<OneD, Array<OneD, NekDouble>> Evec{3};
   /// Storage for ExB drift velocity
-<<<<<<< HEAD
-  Array<OneD, Array<OneD, NekDouble>> ExB_vel;
-  /// Mesh dimension, stored as a member var for convenience
-  int n_dims;
-=======
   Array<OneD, Array<OneD, NekDouble>> ExB_vel{3};
->>>>>>> 2d078d19
   /// Factor used to set the density floor (n_floor = n_floor_fac * n_ref)
   NekDouble n_floor_fac;
   /// Reference number density
