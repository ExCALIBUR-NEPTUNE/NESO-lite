--- conflicted
+++ resolved
@@ -43,12 +43,7 @@
                std::shared_ptr<NeutralParticleSystem> particle_sys,
                std::shared_ptr<T> n)
       : m_session(session), m_particle_sys(particle_sys), m_n(n),
-<<<<<<< HEAD
         m_sycl_target(particle_sys->sycl_target),
-        m_dh_particle_total_weight(particle_sys->sycl_target, 1),
-=======
-        m_sycl_target(particle_sys->m_sycl_target),
->>>>>>> 618c4ec6
         m_initial_fluid_mass_computed(false) {
 
     m_session->LoadParameter("mass_recording_step", m_recording_step, 0);
@@ -98,56 +93,12 @@
    * MPI tasks.
    */
   inline double compute_particle_mass() {
-<<<<<<< HEAD
-    auto particle_group = m_particle_sys->particle_group;
-    auto k_W = (*particle_group)[Sym<REAL>("COMPUTATIONAL_WEIGHT")]
-                   ->cell_dat.device_ptr();
-
-    m_dh_particle_total_weight.h_buffer.ptr[0] = 0.0;
-    m_dh_particle_total_weight.host_to_device();
-    auto k_particle_weight = m_dh_particle_total_weight.d_buffer.ptr;
-
-    const auto pl_iter_range =
-        particle_group->mpi_rank_dat->get_particle_loop_iter_range();
-    const auto pl_stride =
-        particle_group->mpi_rank_dat->get_particle_loop_cell_stride();
-    const auto pl_npart_cell =
-        particle_group->mpi_rank_dat->get_particle_loop_npart_cell();
-
-    m_sycl_target->queue
-        .submit([&](sycl::handler &cgh) {
-          cgh.parallel_for<>(
-              sycl::range<1>(pl_iter_range), [=](sycl::id<1> idx) {
-                NESO_PARTICLES_KERNEL_START
-                const INT cellx = NESO_PARTICLES_KERNEL_CELL;
-                const INT layerx = NESO_PARTICLES_KERNEL_LAYER;
-
-                const double contrib = k_W[cellx][0][layerx];
-
-                sycl::atomic_ref<double, sycl::memory_order::relaxed,
-                                 sycl::memory_scope::device>
-                    energy_atomic(k_particle_weight[0]);
-                energy_atomic.fetch_add(contrib);
-
-                NESO_PARTICLES_KERNEL_END
-              });
-        })
-        .wait_and_throw();
-
-    m_dh_particle_total_weight.device_to_host();
-    const double tmp_weight = m_dh_particle_total_weight.h_buffer.ptr[0];
-    double total_particle_weight;
-    MPICHK(MPI_Allreduce(&tmp_weight, &total_particle_weight, 1, MPI_DOUBLE,
-                         MPI_SUM, m_sycl_target->comm_pair.comm_parent));
-
-    return total_particle_weight;
-=======
     auto ga_total_weight = std::make_shared<GlobalArray<REAL>>(
-        this->m_particle_sys->m_particle_group->sycl_target, 1, 0.0);
+        this->m_particle_sys->particle_group->sycl_target, 1, 0.0);
 
     particle_loop(
         "MassRecorder::compute_particle_mass",
-        this->m_particle_sys->m_particle_group,
+        this->m_particle_sys->particle_group,
         [=](auto k_W, auto k_ga_total_weight) {
           k_ga_total_weight.add(0, k_W.at(0));
         },
@@ -156,7 +107,6 @@
         ->execute();
 
     return ga_total_weight->get().at(0);
->>>>>>> 618c4ec6
   }
 
   /**
