--- conflicted
+++ resolved
@@ -1,18 +1,12 @@
 # Identify source files
 set(H3LAPD_SRC_FILES
-<<<<<<< HEAD
-    EquationSystems/DriftReducedSystem.cpp EquationSystems/HWSystem.cpp
-    EquationSystems/HW2DSystem.cpp EquationSystems/HW3DSystem.cpp
-    EquationSystems/LAPDSystem.cpp)
-=======
     EquationSystems/DriftReducedSystem.cpp
     EquationSystems/HWSystem.cpp
-    EquationSystems/HW2Din3DSystem.cpp
+    EquationSystems/HW2DSystem.cpp
     EquationSystems/HW3DSystem.cpp
     EquationSystems/LAPDSystem.cpp
     EquationSystems/RogersRicci2D.cpp
     ParticleSystems/NeutralParticleSystem.cpp)
->>>>>>> 2d078d19
 
 # ============================== Object library ===============================
 # Put solver specific source in an object library so that tests can use it
