#include <boost/algorithm/string/predicate.hpp>

#include "SOLWithParticlesSystem.hpp"

<<<<<<< HEAD
namespace Nektar {
std::string SOLWithParticlesSystem::className =
    SolverUtils::GetEquationSystemFactory().RegisterCreatorFunction(
=======
namespace NESO::Solvers {
std::string SOLWithParticlesSystem::class_name =
    SU::GetEquationSystemFactory().RegisterCreatorFunction(
>>>>>>> 95f3ce38
        "SOLWithParticles", SOLWithParticlesSystem::create,
        "SOL equations with particle source terms.");

SOLWithParticlesSystem::SOLWithParticlesSystem(
    const LU::SessionReaderSharedPtr &session,
    const SD::MeshGraphSharedPtr &graph)
    : SOLSystem(session, graph), m_field_to_index(session->GetVariables()) {

  m_particle_sys = std::make_shared<NeutralParticleSystem>(session, graph);
  m_required_flds.push_back("E_src");
  m_required_flds.push_back("rho_src");
  m_required_flds.push_back("rhou_src");
  m_required_flds.push_back("rhov_src");
  m_required_flds.push_back("T");

  // mass recording diagnostic creation
  m_diag_mass_recording_enabled =
      session->DefinesParameter("mass_recording_step");
}

/**
 * @brief Compute temperature from energy in advance of projection onto
 * particles
 */
void SOLWithParticlesSystem::update_temperature() {
  // Need values of rho,rhou,[rhov],[rhow],E
  int num_fields_for_T_calc = m_field_to_index.get_idx("E") + 1;
  Array<OneD, Array<OneD, NekDouble>> phys_vals(num_fields_for_T_calc);
  for (int i = 0; i < num_fields_for_T_calc; ++i) {
    phys_vals[i] = m_fields[i]->GetPhys();
  }
  auto temperature = m_fields[m_field_to_index.get_idx("T")];
  m_var_converter->GetTemperature(phys_vals, temperature->UpdatePhys());
  // Update coeffs - may not be needed?
  temperature->FwdTrans(temperature->GetPhys(), temperature->UpdateCoeffs());
}

void SOLWithParticlesSystem::v_InitObject(bool DeclareField) {
  SOLSystem::v_InitObject(DeclareField);

  // Set particle timestep from params
  m_session->LoadParameter("num_particle_steps_per_fluid_step",
                           m_num_part_substeps, 1);
  m_session->LoadParameter("particle_num_write_particle_steps",
                           m_num_write_particle_steps, 0);
  m_part_timestep = m_timestep / m_num_part_substeps;

  // Store DisContFieldSharedPtr casts of fields in a map, indexed by name, for
  // use in particle project,evaluate operations
  int idx = 0;
  for (auto &field_name : m_session->GetVariables()) {
    m_discont_fields[field_name] =
        std::dynamic_pointer_cast<MR::DisContField>(m_fields[idx]);
    idx++;
  }

  m_particle_sys->setup_project(
      m_discont_fields["rho_src"], m_discont_fields["rhou_src"],
      m_discont_fields["rhov_src"], m_discont_fields["E_src"]);

  m_particle_sys->setup_evaluate_n(m_discont_fields["rho"]);
  m_particle_sys->setup_evaluate_T(m_discont_fields["T"]);

  m_diag_mass_recording = std::make_shared<MassRecording<MR::DisContField>>(
      m_session, m_particle_sys, m_discont_fields["rho"]);
}

/**
 * @brief Destructor for SOLWithParticlesSystem class.
 */
SOLWithParticlesSystem::~SOLWithParticlesSystem() { m_particle_sys->free(); }

bool SOLWithParticlesSystem::v_PostIntegrate(int step) {
  // Writes a step of the particle trajectory.
  if (m_num_write_particle_steps > 0) {
    if ((step % m_num_write_particle_steps) == 0) {
      m_particle_sys->write(step);
      m_particle_sys->write_source_fields();
    }
  }

  if (m_diag_mass_recording_enabled) {
    m_diag_mass_recording->compute(step);
  }

  m_solver_callback_handler.call_post_integrate(this);
  return SOLSystem::v_PostIntegrate(step);
}

bool SOLWithParticlesSystem::v_PreIntegrate(int step) {
  m_solver_callback_handler.call_pre_integrate(this);

  if (m_diag_mass_recording_enabled) {
    m_diag_mass_recording->compute_initial_fluid_mass();
  }
  // Update Temperature field
  update_temperature();
  // Integrate the particle system to the requested time.
  m_particle_sys->integrate(m_time + m_timestep, m_part_timestep);
  // Project onto the source fields
  m_particle_sys->project_source_terms();

  return SOLSystem::v_PreIntegrate(step);
}

} // namespace NESO::Solvers<|MERGE_RESOLUTION|>--- conflicted
+++ resolved
@@ -2,15 +2,9 @@
 
 #include "SOLWithParticlesSystem.hpp"
 
-<<<<<<< HEAD
-namespace Nektar {
-std::string SOLWithParticlesSystem::className =
-    SolverUtils::GetEquationSystemFactory().RegisterCreatorFunction(
-=======
 namespace NESO::Solvers {
 std::string SOLWithParticlesSystem::class_name =
     SU::GetEquationSystemFactory().RegisterCreatorFunction(
->>>>>>> 95f3ce38
         "SOLWithParticles", SOLWithParticlesSystem::create,
         "SOL equations with particle source terms.");
 
