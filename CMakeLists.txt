cmake_minimum_required(VERSION 3.24)

project(
  NESO
  VERSION 0.0.1
  LANGUAGES CXX)

set(CMAKE_CXX_STANDARD 17)

set(CMAKE_MODULE_PATH "${PROJECT_SOURCE_DIR}/cmake" ${CMAKE_MODULE_PATH})

option(NESO_BUILD_TESTS
       "Build unit tests for this project and register with ctest" ON)
option(ENABLE_NESO_PROFILING "Enable built in profiling" OFF)
<<<<<<< HEAD
option(NESO_BUILD_TOOLS "Builds supplemental tools." ON)
=======
option(NESO_BUILD_SOLVERS "Build the built in solvers" ON)
>>>>>>> 94064236

# Various sanitizers, including coverage and address sanitizer
include(cmake/Sanitizers.cmake)
include(cmake/CheckFileList.cmake)

# ##############################################################################
# Find dependencies
# ##############################################################################

# USE -DNESO_SYCL_VENDOR to chose implementation at gen time
set(NESO_SYCL_VENDOR
    "Default"
    CACHE STRING "SYCL vendor to look for - required
if present")
set(NESO_SYCL_VERSION
    ""
    CACHE STRING "SYCL version to look for")
include(cmake/SYCL.cmake)
if(NESO_SYCL_VENDOR MATCHES "Default")
  find_sycl()
else()
  find_sycl(${NESO_SYCL_VENDOR} ${NESO_SYCL_VERSION})
endif()
#
# Use a custom FindNektar++ script to vide an interface target
find_package(Nektar++ REQUIRED)

# Add the NESO-Particles dependencies
find_package(NESO-Particles REQUIRED)
# Alternativly just use as submodule option(ENABLE_NESO_PARTICLES_TESTS OFF)
# add_subdirectory(neso-particles)
# include(neso-particles/cmake/restrict-keyword.cmake)

# Uncomment this code to list ALL cmake variables
# get_cmake_property(_variableNames VARIABLES) list (SORT _variableNames)
# foreach (_variableName ${_variableNames}) message(STATUS
# "${_variableName}=${${_variableName}}") endforeach()

# ##############################################################################
# Configure git commit information for build
# ##############################################################################
# Get the git commit
include(GetGitRevisionDescription)
get_git_head_revision(GIT_REFSPEC NESO_REVISION)
if(NESO_REVISION STREQUAL "GITDIR-NOTFOUND")
  set(NESO_REVISION "Unknown")
endif()
message(STATUS "Git revision: ${NESO_REVISION}")
git_local_changes(NESO_GIT_STATE)
message(STATUS "Git repo state: ${NESO_GIT_STATE}")

# Build the file containing just the commit hash This will be rebuilt on every
# commit!
configure_file("${PROJECT_SOURCE_DIR}/include/revision.hpp.in"
               "${PROJECT_BINARY_DIR}/revision.hpp")

# ##############################################################################
# Set the build type environment variable
# ##############################################################################
set(CMAKE_BUILD_TYPE
    RELEASE
    CACHE STRING "Specifies the compile flags to be used.")

if(CMAKE_BUILD_TYPE STREQUAL "TEST")
  set(BUILD_TYPE_COMPILE_FLAGS "-g;-O0;--coverage")
  set(BUILD_TYPE_LINK_FLAGS "--coverage")
  if(CMAKE_CXX_COMPILER_ID STREQUAL "GNU")
    set(TEST_LIBRARIES "gcov")
  else()
    set(TEST_LIBRARIES "")
  endif()
elseif(BUILD_TYPE STREQUAL "DEBUG")
  set(BUILD_TYPE_COMPILE_FLAGS "-g -O0")
  set(BUILD_TYPE_LINK_FLAGS "")
  set(TEST_LIBRARIES "")
elseif(BUILD_TYPE STREQUAL "RELEASE")
  set(BUILD_TYPE_COMPILE_FLAGS "-O2")
  set(BUILD_TYPE_LINK_FLAGS "")
  set(TEST_LIBRARIES "")
endif()
message(STATUS BUILD_TYPE_COMPILE_FLAGS: ${BUILD_TYPE_COMPILE_FLAGS})
message(STATUS BUILD_TYPE_LINK_FLAGS: ${BUILD_TYPE_LINK_FLAGS})

# ##############################################################################
# Set up targets
# ##############################################################################
# Get all sources that are not the main
set(SRC_DIR ${CMAKE_CURRENT_SOURCE_DIR}/src)
set(INC_DIR ${CMAKE_CURRENT_SOURCE_DIR}/include)
set(LIB_SRC_FILES
    ${SRC_DIR}/nektar_interface/basis_reference.cpp
    ${SRC_DIR}/nektar_interface/composite_interaction/composite_collections.cpp
    ${SRC_DIR}/nektar_interface/composite_interaction/composite_intersection.cpp
    ${SRC_DIR}/nektar_interface/composite_interaction/composite_utility.cpp
    ${SRC_DIR}/nektar_interface/composite_interaction/composite_transport.cpp
    ${SRC_DIR}/nektar_interface/expansion_looping/jacobi_coeff_mod_basis.cpp
    ${SRC_DIR}/nektar_interface/function_evaluation.cpp
    ${SRC_DIR}/nektar_interface/function_projection.cpp
    ${SRC_DIR}/nektar_interface/geometry_transport/geometry_transport_2d.cpp
    ${SRC_DIR}/nektar_interface/geometry_transport/geometry_transport_3d.cpp
    ${SRC_DIR}/nektar_interface/geometry_transport/halo_extension.cpp
    ${SRC_DIR}/nektar_interface/particle_boundary_conditions.cpp
    ${SRC_DIR}/nektar_interface/particle_cell_mapping/map_particles_2d.cpp
    ${SRC_DIR}/nektar_interface/particle_cell_mapping/map_particles_2d_regular.cpp
    ${SRC_DIR}/nektar_interface/particle_cell_mapping/map_particles_3d.cpp
    ${SRC_DIR}/nektar_interface/particle_cell_mapping/map_particles_3d_regular.cpp
    ${SRC_DIR}/nektar_interface/particle_cell_mapping/map_particles_common.cpp
    ${SRC_DIR}/nektar_interface/particle_cell_mapping/map_particles_host.cpp
    ${SRC_DIR}/nektar_interface/particle_cell_mapping/nektar_graph_local_mapper.cpp
    ${SRC_DIR}/nektar_interface/particle_cell_mapping/x_map_bounding_box.cpp
    ${SRC_DIR}/nektar_interface/utilities.cpp
    ${SRC_DIR}/nektar_interface/solver_base/partsys_base.cpp
    ${SRC_DIR}/nektar_interface/solver_base/particle_reader.cpp)

# set(LIB_SRC_FILES_IGNORE ${SRC_DIR}/main.cpp)
check_file_list(${SRC_DIR} cpp "${LIB_SRC_FILES}" "${LIB_SRC_FILES_IGNORE}")

set(HEADER_FILES
    ${INC_DIR}/io/generic_hdf5_writer.hpp
    ${INC_DIR}/nektar_interface/basis_evaluation.hpp
    ${INC_DIR}/nektar_interface/basis_reference.hpp
    ${INC_DIR}/nektar_interface/bary_interpolation/bary_evaluation.hpp
    ${INC_DIR}/nektar_interface/bounding_box_intersection.hpp
    ${INC_DIR}/nektar_interface/cell_id_translation.hpp
    ${INC_DIR}/nektar_interface/coordinate_mapping.hpp
    ${INC_DIR}/nektar_interface/composite_interaction/composite_collection.hpp
    ${INC_DIR}/nektar_interface/composite_interaction/composite_collections.hpp
    ${INC_DIR}/nektar_interface/composite_interaction/composite_interaction.hpp
    ${INC_DIR}/nektar_interface/composite_interaction/composite_intersection.hpp
    ${INC_DIR}/nektar_interface/composite_interaction/composite_utility.hpp
    ${INC_DIR}/nektar_interface/composite_interaction/composite_transport.hpp
    ${INC_DIR}/nektar_interface/composite_interaction/line_plane_intersection.hpp
    ${INC_DIR}/nektar_interface/composite_interaction/line_line_intersection.hpp
    ${INC_DIR}/nektar_interface/solver_base/eqnsys_base.hpp
    ${INC_DIR}/nektar_interface/expansion_looping/basis_evaluate_base.hpp
    ${INC_DIR}/nektar_interface/expansion_looping/expansion_looping.hpp
    ${INC_DIR}/nektar_interface/expansion_looping/geom_to_expansion_builder.hpp
    ${INC_DIR}/nektar_interface/expansion_looping/hexahedron.hpp
    ${INC_DIR}/nektar_interface/expansion_looping/jacobi_coeff_mod_basis.hpp
    ${INC_DIR}/nektar_interface/expansion_looping/jacobi_expansion_looping_interface.hpp
    ${INC_DIR}/nektar_interface/expansion_looping/prism.hpp
    ${INC_DIR}/nektar_interface/expansion_looping/pyramid.hpp
    ${INC_DIR}/nektar_interface/expansion_looping/quadrilateral.hpp
    ${INC_DIR}/nektar_interface/expansion_looping/tetrahedron.hpp
    ${INC_DIR}/nektar_interface/expansion_looping/triangle.hpp
    ${INC_DIR}/nektar_interface/function_bary_evaluation.hpp
    ${INC_DIR}/nektar_interface/function_basis_evaluation.hpp
    ${INC_DIR}/nektar_interface/function_basis_projection.hpp
    ${INC_DIR}/nektar_interface/function_evaluation.hpp
    ${INC_DIR}/nektar_interface/function_projection.hpp
    ${INC_DIR}/nektar_interface/geometry_transport/geometry_packing_utility.hpp
    ${INC_DIR}/nektar_interface/geometry_transport/geometry_container_3d.hpp
    ${INC_DIR}/nektar_interface/geometry_transport/geometry_local_remote_3d.hpp
    ${INC_DIR}/nektar_interface/geometry_transport/geometry_transport.hpp
    ${INC_DIR}/nektar_interface/geometry_transport/geometry_transport_2d.hpp
    ${INC_DIR}/nektar_interface/geometry_transport/geometry_transport_3d.hpp
    ${INC_DIR}/nektar_interface/geometry_transport/geometry_types_3d.hpp
    ${INC_DIR}/nektar_interface/geometry_transport/utility_geometry.hpp
    ${INC_DIR}/nektar_interface/geometry_transport/halo_extension.hpp
    ${INC_DIR}/nektar_interface/geometry_transport/packed_geom_2d.hpp
    ${INC_DIR}/nektar_interface/geometry_transport/packed_geoms_2d.hpp
    ${INC_DIR}/nektar_interface/geometry_transport/remote_geom.hpp
    ${INC_DIR}/nektar_interface/geometry_transport/remote_geom_2d.hpp
    ${INC_DIR}/nektar_interface/geometry_transport/remote_geom_3d.hpp
    ${INC_DIR}/nektar_interface/geometry_transport/shape_mapping.hpp
    ${INC_DIR}/nektar_interface/parameter_store.hpp
    ${INC_DIR}/nektar_interface/particle_boundary_conditions.hpp
    ${INC_DIR}/nektar_interface/particle_cell_mapping/coarse_lookup_map.hpp
    ${INC_DIR}/nektar_interface/particle_cell_mapping/coarse_mappers_base.hpp
    ${INC_DIR}/nektar_interface/particle_cell_mapping/generated_linear/hexahedron.hpp
    ${INC_DIR}/nektar_interface/particle_cell_mapping/generated_linear/linear_newton_implementation.hpp
    ${INC_DIR}/nektar_interface/particle_cell_mapping/generated_linear/prism.hpp
    ${INC_DIR}/nektar_interface/particle_cell_mapping/generated_linear/pyramid.hpp
    ${INC_DIR}/nektar_interface/particle_cell_mapping/generated_linear/quadrilateral.hpp
    ${INC_DIR}/nektar_interface/particle_cell_mapping/generated_linear/quadrilateralembed3d.hpp
    ${INC_DIR}/nektar_interface/particle_cell_mapping/generated_linear/tetrahedron.hpp
    ${INC_DIR}/nektar_interface/particle_cell_mapping/map_particles_2d.hpp
    ${INC_DIR}/nektar_interface/particle_cell_mapping/map_particles_2d_regular.hpp
    ${INC_DIR}/nektar_interface/particle_cell_mapping/map_particles_3d.hpp
    ${INC_DIR}/nektar_interface/particle_cell_mapping/map_particles_3d_regular.hpp
    ${INC_DIR}/nektar_interface/particle_cell_mapping/map_particles_common.hpp
    ${INC_DIR}/nektar_interface/particle_cell_mapping/map_particles_host.hpp
    ${INC_DIR}/nektar_interface/particle_cell_mapping/map_particles_newton.hpp
    ${INC_DIR}/nektar_interface/particle_cell_mapping/mapping_newton_iteration_base.hpp
    ${INC_DIR}/nektar_interface/particle_cell_mapping/nektar_graph_local_mapper.hpp
    ${INC_DIR}/nektar_interface/particle_cell_mapping/newton_geom_interfaces.hpp
    ${INC_DIR}/nektar_interface/particle_cell_mapping/newton_generic_3d.hpp
    ${INC_DIR}/nektar_interface/particle_cell_mapping/newton_hex.hpp
    ${INC_DIR}/nektar_interface/particle_cell_mapping/newton_prism.hpp
    ${INC_DIR}/nektar_interface/particle_cell_mapping/newton_pyr.hpp
    ${INC_DIR}/nektar_interface/particle_cell_mapping/newton_quad.hpp
    ${INC_DIR}/nektar_interface/particle_cell_mapping/newton_quad_embed_3d.hpp
    ${INC_DIR}/nektar_interface/particle_cell_mapping/newton_triangle_embed_3d.hpp
    ${INC_DIR}/nektar_interface/particle_cell_mapping/newton_tet.hpp
    ${INC_DIR}/nektar_interface/particle_cell_mapping/particle_cell_mapping.hpp
    ${INC_DIR}/nektar_interface/particle_cell_mapping/particle_cell_mapping_2d.hpp
    ${INC_DIR}/nektar_interface/particle_cell_mapping/particle_cell_mapping_3d.hpp
    ${INC_DIR}/nektar_interface/particle_cell_mapping/particle_cell_mapping_common.hpp
    ${INC_DIR}/nektar_interface/particle_cell_mapping/particle_cell_mapping_newton.hpp
    ${INC_DIR}/nektar_interface/particle_cell_mapping/x_map_bounding_box.hpp
    ${INC_DIR}/nektar_interface/particle_cell_mapping/x_map_newton.hpp
    ${INC_DIR}/nektar_interface/particle_cell_mapping/x_map_newton_kernel.hpp
    ${INC_DIR}/nektar_interface/particle_interface.hpp
    ${INC_DIR}/nektar_interface/particle_mesh_interface.hpp
    ${INC_DIR}/nektar_interface/special_functions.hpp
    ${INC_DIR}/nektar_interface/solver_base/empty_partsys.hpp
    ${INC_DIR}/nektar_interface/solver_base/particle_reader.hpp
    ${INC_DIR}/nektar_interface/solver_base/partsys_base.hpp
    ${INC_DIR}/nektar_interface/solver_base/time_evolved_eqnsys_base.hpp
    ${INC_DIR}/nektar_interface/typedefs.hpp
    ${INC_DIR}/nektar_interface/utilities.hpp
    ${INC_DIR}/nektar_interface/utility_mesh.hpp
    ${INC_DIR}/nektar_interface/utility_mesh_cartesian.hpp
    ${INC_DIR}/nektar_interface/utility_mesh_plotting.hpp
    ${INC_DIR}/nektar_interface/utility_sycl.hpp
    ${INC_DIR}/particle_utility/particle_initialisation_line.hpp
    ${INC_DIR}/particle_utility/position_distribution.hpp
    ${INC_DIR}/solvers/helpers/implicit_helper.hpp
    ${INC_DIR}/solvers/solver_callback_handler.hpp
    ${INC_DIR}/solvers/solver_runner.hpp)

set(HEADER_FILES_IGNORE ${INC_DIR}/revision.hpp)
check_file_list(${INC_DIR} hpp "${HEADER_FILES}" "${HEADER_FILES_IGNORE}")

# Create library
set(NESO_LIBRARY_NAME nesolib)
add_library(${NESO_LIBRARY_NAME} ${LIB_SRC_FILES} ${HEADER_FILES})
enable_sanitizers(${NESO_LIBRARY_NAME})
target_include_directories(
  ${NESO_LIBRARY_NAME}
  PUBLIC $<INSTALL_INTERFACE:include>
         $<BUILD_INTERFACE:${CMAKE_CURRENT_SOURCE_DIR}/include>)
target_compile_definitions(${NESO_LIBRARY_NAME} PUBLIC -D${SYCL_FLAG})
target_compile_options(${NESO_LIBRARY_NAME} PRIVATE ${BUILD_TYPE_COMPILE_FLAGS})
target_link_options(${NESO_LIBRARY_NAME} PUBLIC ${BUILD_TYPE_LINK_FLAGS})
target_link_libraries(
  ${NESO_LIBRARY_NAME}
  PUBLIC Nektar++::nektar++ NESO-Particles::NESO-Particles
  PRIVATE ${TEST_LIBRARIES})
if(ENABLE_NESO_PROFILING)
  target_compile_definitions(${NESO_LIBRARY_NAME}
                             PUBLIC NESO_PARTICLES_PROFILING_REGION)
endif()
add_sycl_to_target(TARGET ${NESO_LIBRARY_NAME} SOURCES ${LIB_SRC_FILES})

# find MPI
find_package(MPI REQUIRED)

# Solvers
if(NESO_BUILD_SOLVERS)
  add_subdirectory(solvers)
endif()

# Tools
if(NESO_BUILD_TOOLS)
  add_subdirectory(tools)
endif()

# Include test directory
if(NESO_BUILD_TESTS)
  enable_testing()
  add_subdirectory(${CMAKE_CURRENT_SOURCE_DIR}/test)
endif()

# ##############################################################################
# Configure installation
# ##############################################################################
set(TARGETS_FILE NESOTargets)
set(INSTALL_CONFIGDIR lib/cmake/${PROJECT_NAME})

install(
  TARGETS ${NESO_LIBRARY_NAME}
  EXPORT ${TARGETS_FILE}
  ARCHIVE DESTINATION lib
  LIBRARY DESTINATION lib
  RUNTIME DESTINATION bin
  INCLUDES
  DESTINATION include)
install(
  DIRECTORY ${CMAKE_SOURCE_DIR}/include/
  TYPE INCLUDE
  PATTERN "*.hpp.in" EXCLUDE)

# Install information on the exported targets
install(
  EXPORT ${TARGETS_FILE}
  NAMESPACE NESO::
  DESTINATION ${INSTALL_CONFIGDIR})

include(CMakePackageConfigHelpers)
write_basic_package_version_file(
  ${CMAKE_CURRENT_BINARY_DIR}/${PROJECT_NAME}_cmake/NESOConfigVersion.cmake
  VERSION ${PROJECT_VERSION}
  COMPATIBILITY AnyNewerVersion)
configure_package_config_file(
  ${CMAKE_CURRENT_LIST_DIR}/cmake/NESOConfig.cmake.in
  ${CMAKE_CURRENT_BINARY_DIR}/${PROJECT_NAME}_cmake/NESOConfig.cmake
  INSTALL_DESTINATION ${INSTALL_CONFIGDIR})

# Install the cmake files
install(
  FILES
    ${CMAKE_CURRENT_BINARY_DIR}/${PROJECT_NAME}_cmake/NESOConfigVersion.cmake
    ${CMAKE_CURRENT_BINARY_DIR}/${PROJECT_NAME}_cmake/NESOConfig.cmake
    ${CMAKE_CURRENT_SOURCE_DIR}/cmake/FindNektar++.cmake
    ${CMAKE_CURRENT_SOURCE_DIR}/cmake/SYCL.cmake
  DESTINATION ${INSTALL_CONFIGDIR})

# ##############################################################################
# Export the build tree
# ##############################################################################
export(
  EXPORT ${TARGETS_FILE}
  FILE "${CMAKE_CURRENT_BINARY_DIR}/${PROJECT_NAME}_cmake/${TARGETS_FILE}.cmake"
  NAMESPACE NESO::)
export(PACKAGE ${PROJECT_NAME})<|MERGE_RESOLUTION|>--- conflicted
+++ resolved
@@ -9,14 +9,11 @@
 
 set(CMAKE_MODULE_PATH "${PROJECT_SOURCE_DIR}/cmake" ${CMAKE_MODULE_PATH})
 
+option(ENABLE_NESO_PROFILING "Enable built-in profiling" OFF)
+option(NESO_BUILD_SOLVERS "Build the built-in solvers" ON)
 option(NESO_BUILD_TESTS
        "Build unit tests for this project and register with ctest" ON)
-option(ENABLE_NESO_PROFILING "Enable built in profiling" OFF)
-<<<<<<< HEAD
 option(NESO_BUILD_TOOLS "Builds supplemental tools." ON)
-=======
-option(NESO_BUILD_SOLVERS "Build the built in solvers" ON)
->>>>>>> 94064236
 
 # Various sanitizers, including coverage and address sanitizer
 include(cmake/Sanitizers.cmake)
