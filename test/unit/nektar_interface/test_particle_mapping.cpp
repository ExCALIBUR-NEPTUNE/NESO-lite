#include "nektar_interface/particle_cell_mapping/newton_geom_interfaces.hpp"
#include "nektar_interface/particle_interface.hpp"
#include "nektar_interface/utilities.hpp"
#include "nektar_interface/utility_mesh_plotting.hpp"
#include <LibUtilities/BasicUtils/SessionReader.h>
#include <SolverUtils/Driver.h>
#include <array>
#include <cmath>
#include <cstring>
#include <deque>
#include <filesystem>
#include <gtest/gtest.h>
#include <iostream>
#include <memory>
#include <random>
#include <set>
#include <string>
#include <vector>

using namespace std;
using namespace Nektar;
using namespace Nektar::SolverUtils;
using namespace Nektar::SpatialDomains;
using namespace NESO::Particles;

static inline void copy_to_cstring(std::string input, char **output) {
  *output = new char[input.length() + 1];
  std::strcpy(*output, input.c_str());
}

class ParticleGeometryInterface2D
    : public testing::TestWithParam<std::tuple<std::string, double>> {};
TEST_P(ParticleGeometryInterface2D, LocalMapping2D) {

  const int N_total = 2000;
  /* nektar++ maps to a scaled tolerance of 1.0-8 in Geometry2D.cpp
   * with an exit condition like
   *  (rx*rx + ry*ry) < tol
   *
   *  where rx, ry are x,y direction residuals. This exist condition means that
   *  the absolute error in rx and ry is approximately 1.0e-4.
   */

  std::tuple<std::string, double> param = GetParam();
  const double tol = std::get<1>(param);
  int argc = 2;
  char *argv[2];
  copy_to_cstring(std::string("test_particle_geometry_interface"), &argv[0]);

  std::filesystem::path source_file = __FILE__;
  std::filesystem::path source_dir = source_file.parent_path();
  std::filesystem::path test_resources_dir =
      source_dir / "../../test_resources";

  std::filesystem::path mesh_file = test_resources_dir / std::get<0>(param);

  copy_to_cstring(std::string(mesh_file), &argv[1]);

  LibUtilities::SessionReaderSharedPtr session;
  SpatialDomains::MeshGraphSharedPtr graph;
  // Create session reader.
  session = LibUtilities::SessionReader::CreateInstance(argc, argv);
  graph = SpatialDomains::MeshGraph::Read(session);

  auto mesh = std::make_shared<ParticleMeshInterface>(graph);
  auto sycl_target = std::make_shared<SYCLTarget>(0, mesh->get_comm());

  auto nektar_graph_local_mapper =
      std::make_shared<NektarGraphLocalMapper>(sycl_target, mesh);
  auto domain = std::make_shared<Domain>(mesh, nektar_graph_local_mapper);

  const int ndim = 2;
  ParticleSpec particle_spec{ParticleProp(Sym<REAL>("P"), ndim, true),
                             ParticleProp(Sym<INT>("CELL_ID"), 1, true),
                             ParticleProp(Sym<INT>("ID"), 1)};

  auto A = std::make_shared<ParticleGroup>(domain, particle_spec, sycl_target);

  NektarCartesianPeriodic pbc(sycl_target, graph, A->position_dat);

  CellIDTranslation cell_id_translation(sycl_target, A->cell_id_dat, mesh);

  const int rank = sycl_target->comm_pair.rank_parent;
  const int size = sycl_target->comm_pair.size_parent;

  std::mt19937 rng_pos(52234234 + rank);

  int rstart, rend;
  get_decomp_1d(size, N_total, rank, &rstart, &rend);
  const int N = rend - rstart;

  int N_check = -1;
  MPICHK(MPI_Allreduce(&N, &N_check, 1, MPI_INT, MPI_SUM, MPI_COMM_WORLD));
  NESOASSERT(N_check == N_total, "Error creating particles");

  const int cell_count = domain->mesh->get_cell_count();

  if (N > 0) {
    auto positions =
        uniform_within_extents(N, ndim, pbc.global_extent, rng_pos);

    ParticleSet initial_distribution(N, A->get_particle_spec());
    for (int px = 0; px < N; px++) {
      for (int dimx = 0; dimx < ndim; dimx++) {
        const double pos_orig = positions[dimx][px] + pbc.global_origin[dimx];
        initial_distribution[Sym<REAL>("P")][px][dimx] = pos_orig;
      }

      initial_distribution[Sym<INT>("CELL_ID")][px][0] = 0;
      initial_distribution[Sym<INT>("ID")][px][0] = px;
    }
    A->add_particles_local(initial_distribution);
  }
  reset_mpi_ranks((*A)[Sym<INT>("NESO_MPI_RANK")]);

  MeshHierarchyGlobalMap mesh_hierarchy_global_map(
      sycl_target, domain->mesh, A->position_dat, A->cell_id_dat,
      A->mpi_rank_dat);

  auto lambda_check_owning_cell = [&] {
    auto point = std::make_shared<PointGeom>(ndim, -1, 0.0, 0.0, 0.0);
    Array<OneD, NekDouble> global_coord(3);
    Array<OneD, NekDouble> local_coord(3);
    for (int cellx = 0; cellx < cell_count; cellx++) {

      auto positions = A->position_dat->cell_dat.get_cell(cellx);
      auto cell_ids = A->cell_id_dat->cell_dat.get_cell(cellx);
      auto reference_positions =
          (*A)[Sym<REAL>("NESO_REFERENCE_POSITIONS")]->cell_dat.get_cell(cellx);

      for (int rowx = 0; rowx < cell_ids->nrow; rowx++) {

        const int cell_neso = (*cell_ids)[0][rowx];
        ASSERT_EQ(cell_neso, cellx);
        const int cell_nektar = cell_id_translation.map_to_nektar[cell_neso];

        global_coord[0] = (*positions)[0][rowx];
        global_coord[1] = (*positions)[1][rowx];

        NekDouble dist;
        auto geom = graph->GetGeometry2D(cell_nektar);
        auto is_contained =
            geom->ContainsPoint(global_coord, local_coord, 1.0e-14, dist);

        ASSERT_TRUE(is_contained);

        // check the local coordinate matches the one on the particle
        for (int dimx = 0; dimx < ndim; dimx++) {
          const double err =
              ABS(local_coord[dimx] - (*reference_positions)[dimx][rowx]);

          ASSERT_TRUE(err <= tol);
        }
      }
    }
  };

  pbc.execute();
  mesh_hierarchy_global_map.execute();
  A->hybrid_move();
  cell_id_translation.execute();
  A->cell_move();
  lambda_check_owning_cell();

  mesh->free();

  delete[] argv[0];
  delete[] argv[1];
}

INSTANTIATE_TEST_SUITE_P(
    MultipleMeshes, ParticleGeometryInterface2D,
    testing::Values(
        std::tuple<std::string, double>("square_triangles_quads.xml", 1.0e-8),
        std::tuple<std::string, double>(
            "reference_squared_deformed_quads/"
            "reference_square_deformed_quads.xml",
            2.0e-4 // The non-linear exit tolerance in Nektar is like (err_x *
                   // err_x
                   // + err_y * err_y) < 1.0e-8
            )));

template <typename T, typename U, typename R>
static inline void check_geom_map(T &n, U &geom, R &rng) {

  const int N_test = 5;
  std::uniform_real_distribution<double> ref_distribution(-1.0, 1.0);
  Array<OneD, NekDouble> xi(3);
  Array<OneD, NekDouble> cg(3);
  REAL g[3];

  for (int testx = 0; testx < N_test; testx++) {

    // Get a point in the reference element
    cg[0] = ref_distribution(rng);
    cg[1] = ref_distribution(rng);
    cg[2] = ref_distribution(rng);
    geom->GetXmap()->LocCollapsedToLocCoord(cg, xi);

    n.x(xi[0], xi[1], xi[2], g, g + 1, g + 2);

    // check the map from reference space to global space
    for (int dx = 0; dx < 3; dx++) {
      cg[dx] = geom->GetCoord(dx, xi);
      if (std::isfinite(cg[dx])) {
        const REAL err_abs = abs(cg[dx] - g[dx]);
        const REAL err = std::min(err_abs, err_abs / abs(cg[dx]));
        ASSERT_TRUE(err < 1.0e-12);
      }
    }

    // check the map from global space back to reference space
    REAL xi_check[3];
    n.x_inverse(g[0], g[1], g[2], xi_check, xi_check + 1, xi_check + 2);
    for (int dx = 0; dx < 3; dx++) {
      const REAL err_abs = abs(xi_check[dx] - xi[dx]);
      const REAL err = std::min(err_abs, err_abs / abs(xi[dx]));
      // The exit tol on the newton method is 1E-10 so we test against 1E-8.
      ASSERT_TRUE(err < 1.0e-8);
    }
  }
}

class ParticleGeometryInterface
    : public testing::TestWithParam<
          std::tuple<std::string, std::string, double>> {};
TEST_P(ParticleGeometryInterface, LocalMapping3D) {

  std::tuple<std::string, std::string, double> param = GetParam();

  const int N_total = 2000;
  const double tol = std::get<2>(param);

  std::filesystem::path source_file = __FILE__;
  std::filesystem::path source_dir = source_file.parent_path();
  std::filesystem::path test_resources_dir =
      source_dir / "../../test_resources";

  std::filesystem::path condtions_file_basename =
      static_cast<std::string>(std::get<0>(param));
  std::filesystem::path mesh_file_basename =
      static_cast<std::string>(std::get<1>(param));
  std::filesystem::path conditions_file =
      test_resources_dir / condtions_file_basename;
  std::filesystem::path mesh_file = test_resources_dir / mesh_file_basename;

  int argc = 3;
  char *argv[3];
  copy_to_cstring(std::string("test_particle_geometry_interface"), &argv[0]);
  copy_to_cstring(std::string(conditions_file), &argv[1]);
  copy_to_cstring(std::string(mesh_file), &argv[2]);

  LibUtilities::SessionReaderSharedPtr session;
  SpatialDomains::MeshGraphSharedPtr graph;
  // Create session reader.
  session = LibUtilities::SessionReader::CreateInstance(argc, argv);
  graph = SpatialDomains::MeshGraph::Read(session);

  auto mesh = std::make_shared<ParticleMeshInterface>(graph);
  auto sycl_target = std::make_shared<SYCLTarget>(0, mesh->get_comm());

  std::mt19937 rng{182348};

  for (auto &geom : graph->GetAllTetGeoms()) {
    auto n = Newton::XMapNewton<Newton::MappingTetLinear3D>(sycl_target,
                                                            geom.second);
    check_geom_map(n, geom.second, rng);
  }
  for (auto &geom : graph->GetAllPyrGeoms()) {
    auto n = Newton::XMapNewton<Newton::MappingPyrLinear3D>(sycl_target,
                                                            geom.second);
    check_geom_map(n, geom.second, rng);
  }
  for (auto &geom : graph->GetAllPrismGeoms()) {
    auto n = Newton::XMapNewton<Newton::MappingPrismLinear3D>(sycl_target,
                                                              geom.second);
    check_geom_map(n, geom.second, rng);
  }
  for (auto &geom : graph->GetAllHexGeoms()) {
    auto n = Newton::XMapNewton<Newton::MappingHexLinear3D>(sycl_target,
                                                            geom.second);
    check_geom_map(n, geom.second, rng);
  }
  auto config = std::make_shared<ParameterStore>();
  auto nektar_graph_local_mapper =
      std::make_shared<NektarGraphLocalMapper>(sycl_target, mesh, config);

  auto domain = std::make_shared<Domain>(mesh, nektar_graph_local_mapper);

  const int ndim = 3;
  ParticleSpec particle_spec{ParticleProp(Sym<REAL>("P"), ndim, true),
                             ParticleProp(Sym<INT>("CELL_ID"), 1, true),
                             ParticleProp(Sym<INT>("ID"), 1)};

  auto A = std::make_shared<ParticleGroup>(domain, particle_spec, sycl_target);

  NektarCartesianPeriodic pbc(sycl_target, graph, A->position_dat);

  CellIDTranslation cell_id_translation(sycl_target, A->cell_id_dat, mesh);

  const int rank = sycl_target->comm_pair.rank_parent;
  const int size = sycl_target->comm_pair.size_parent;

  std::mt19937 rng_pos(52234234 + rank);

  int rstart, rend;
  get_decomp_1d(size, N_total, rank, &rstart, &rend);
  const int N = rend - rstart;

  int N_check = -1;
  MPICHK(MPI_Allreduce(&N, &N_check, 1, MPI_INT, MPI_SUM, MPI_COMM_WORLD));
  NESOASSERT(N_check == N_total, "Error creating particles");

  const int cell_count = domain->mesh->get_cell_count();

  if (N > 0) {
    auto positions =
        uniform_within_extents(N, ndim, pbc.global_extent, rng_pos);

    ParticleSet initial_distribution(N, A->get_particle_spec());
    for (int px = 0; px < N; px++) {
      for (int dimx = 0; dimx < ndim; dimx++) {
        const double pos_orig = positions[dimx][px] + pbc.global_origin[dimx];
        initial_distribution[Sym<REAL>("P")][px][dimx] = pos_orig;
      }

      initial_distribution[Sym<INT>("CELL_ID")][px][0] = 0;
      initial_distribution[Sym<INT>("ID")][px][0] = px;
    }
    A->add_particles_local(initial_distribution);
  }
  reset_mpi_ranks((*A)[Sym<INT>("NESO_MPI_RANK")]);

  MeshHierarchyGlobalMap mesh_hierarchy_global_map(
      sycl_target, domain->mesh, A->position_dat, A->cell_id_dat,
      A->mpi_rank_dat);

  std::map<int, std::shared_ptr<Nektar::SpatialDomains::Geometry3D>> geoms_3d;
  get_all_elements_3d(graph, geoms_3d);
  auto lambda_check_owning_cell = [&] {
    Array<OneD, NekDouble> global_coord(3);
    Array<OneD, NekDouble> local_coord(3);
    Array<OneD, NekDouble> eta(3);
    for (int cellx = 0; cellx < cell_count; cellx++) {

      auto positions = A->position_dat->cell_dat.get_cell(cellx);
      auto cell_ids = A->cell_id_dat->cell_dat.get_cell(cellx);
      auto reference_positions =
          A->get_cell(Sym<REAL>("NESO_REFERENCE_POSITIONS"), cellx);

      for (int rowx = 0; rowx < cell_ids->nrow; rowx++) {

        const int cell_neso = (*cell_ids)[0][rowx];
        ASSERT_EQ(cell_neso, cellx);
        const int cell_nektar = cell_id_translation.map_to_nektar[cell_neso];

        auto geom = geoms_3d[cell_nektar];

        local_coord[0] = reference_positions->at(rowx, 0);
        local_coord[1] = reference_positions->at(rowx, 1);
        local_coord[2] = reference_positions->at(rowx, 2);
        global_coord[0] = geom->GetCoord(0, local_coord);
        global_coord[1] = geom->GetCoord(1, local_coord);
        global_coord[2] = geom->GetCoord(2, local_coord);

        geom->GetXmap()->LocCoordToLocCollapsed(local_coord, eta);

        // check the global coordinate matches the one on the particle
        for (int dimx = 0; dimx < ndim; dimx++) {
          const double err_abs =
              ABS(positions->at(rowx, dimx) - global_coord[dimx]);
          ASSERT_TRUE(err_abs <= tol);
          ASSERT_TRUE(std::fabs((double)eta[dimx]) < (1.0 + tol));
        }
      }
    }
  };

  pbc.execute();
  mesh_hierarchy_global_map.execute();
  A->hybrid_move();
  cell_id_translation.execute();
  A->cell_move();
  lambda_check_owning_cell();

  mesh->free();

  delete[] argv[0];
  delete[] argv[1];
  delete[] argv[2];
}

INSTANTIATE_TEST_SUITE_P(
    MultipleMeshes, ParticleGeometryInterface,
<<<<<<< HEAD
    testing::Values(
        std::tuple<std::string, std::string, double>(
            "reference_all_types_cube/conditions.xml",
            "reference_all_types_cube/mixed_ref_cube_0.5_perturbed.xml",
            2.0e-4 // The non-linear exit tolerance in Nektar is like (err_x *
                   // err_x
                   // + err_y * err_y) < 1.0e-8
            ),
        std::tuple<std::string, std::string, double>(
            "reference_all_types_cube/conditions.xml",
            "reference_all_types_cube/mixed_ref_cube_0.5.xml", 1.0e-10)));

class ParticleGeometryInterfaceSampling
    : public testing::TestWithParam<
          std::tuple<std::string, std::string, double>> {};
TEST_P(ParticleGeometryInterfaceSampling, Sampling) {

  std::tuple<std::string, std::string, double> param = GetParam();

  const int N_total = 2000;
  const double tol = std::get<2>(param);

  std::filesystem::path source_file = __FILE__;
  std::filesystem::path source_dir = source_file.parent_path();
  std::filesystem::path test_resources_dir =
      source_dir / "../../test_resources";

  std::filesystem::path condtions_file_basename =
      static_cast<std::string>(std::get<0>(param));
  std::filesystem::path mesh_file_basename =
      static_cast<std::string>(std::get<1>(param));
  std::filesystem::path conditions_file =
      test_resources_dir / condtions_file_basename;
  std::filesystem::path mesh_file = test_resources_dir / mesh_file_basename;

  int argc = 3;
  char *argv[3];
  copy_to_cstring(std::string("test_particle_geometry_interface"), &argv[0]);
  copy_to_cstring(std::string(conditions_file), &argv[1]);
  copy_to_cstring(std::string(mesh_file), &argv[2]);

  LibUtilities::SessionReaderSharedPtr session;
  SpatialDomains::MeshGraphSharedPtr graph;
  // Create session reader.
  session = LibUtilities::SessionReader::CreateInstance(argc, argv);
  graph = SpatialDomains::MeshGraph::Read(session);

  auto mesh = std::make_shared<ParticleMeshInterface>(graph);

  std::mt19937 rng(235235);
  const int npart_per_cell = 100;
  std::vector<std::vector<double>> positions;
  std::vector<int> cells;

  uniform_within_elements(graph, npart_per_cell, positions, cells, 1.0e-12,
                          rng);

  const int cell_count = mesh->get_cell_count();
  const int npart_total = cell_count * npart_per_cell;
  ASSERT_EQ(positions.size(), 3);
  ASSERT_EQ(positions.at(0).size(), npart_total);
  ASSERT_EQ(positions.at(1).size(), npart_total);
  ASSERT_EQ(positions.at(2).size(), npart_total);
  ASSERT_EQ(cells.size(), cell_count * npart_per_cell);

  std::map<int, std::shared_ptr<Nektar::SpatialDomains::Geometry3D>> geoms_3d;
  get_all_elements_3d(graph, geoms_3d);

  std::vector<std::shared_ptr<Nektar::SpatialDomains::Geometry3D>> geoms_3dv;
  geoms_3dv.reserve(cell_count);
  for (auto pair_geom : geoms_3d) {
    geoms_3dv.push_back(pair_geom.second);
  }

  Array<OneD, NekDouble> coord(3);
  for (int px = 0; px < npart_total; px++) {
    const int cx = cells.at(px);
    auto geom = geoms_3dv.at(cx);
    coord[0] = positions.at(0).at(px);
    coord[1] = positions.at(1).at(px);
    coord[2] = positions.at(2).at(px);
    ASSERT_TRUE(geom->ContainsPoint(coord, 1.0e-12));
  }

  mesh->free();
  delete[] argv[0];
  delete[] argv[1];
  delete[] argv[2];
}

INSTANTIATE_TEST_SUITE_P(
    Sampling, ParticleGeometryInterfaceSampling,
    testing::Values(
        std::tuple<std::string, std::string, double>(
            "reference_all_types_cube/conditions.xml",
            "reference_all_types_cube/mixed_ref_cube_0.5_perturbed.xml",
            2.0e-4 // The non-linear exit tolerance in Nektar is like (err_x *
                   // err_x
                   // + err_y * err_y) < 1.0e-8
            ),
        std::tuple<std::string, std::string, double>(
            "reference_all_types_cube/conditions.xml",
            "reference_all_types_cube/mixed_ref_cube_0.5.xml", 1.0e-10)));
=======
    testing::Values(std::tuple<std::string, std::string, double>(
                        "reference_all_types_cube/conditions.xml",
                        "reference_all_types_cube/linear_non_regular_0.5.xml",
                        2.0e-4 // The non-linear exit tolerance in Nektar is
                               // like (err_x * err_x
                               // + err_y * err_y) < 1.0e-8
                        ),
                    std::tuple<std::string, std::string, double>(
                        "reference_all_types_cube/conditions.xml",
                        "reference_all_types_cube/mixed_ref_cube_0.5.xml",
                        1.0e-10)));
>>>>>>> ae21d751
<|MERGE_RESOLUTION|>--- conflicted
+++ resolved
@@ -392,7 +392,6 @@
 
 INSTANTIATE_TEST_SUITE_P(
     MultipleMeshes, ParticleGeometryInterface,
-<<<<<<< HEAD
     testing::Values(
         std::tuple<std::string, std::string, double>(
             "reference_all_types_cube/conditions.xml",
@@ -496,16 +495,3 @@
         std::tuple<std::string, std::string, double>(
             "reference_all_types_cube/conditions.xml",
             "reference_all_types_cube/mixed_ref_cube_0.5.xml", 1.0e-10)));
-=======
-    testing::Values(std::tuple<std::string, std::string, double>(
-                        "reference_all_types_cube/conditions.xml",
-                        "reference_all_types_cube/linear_non_regular_0.5.xml",
-                        2.0e-4 // The non-linear exit tolerance in Nektar is
-                               // like (err_x * err_x
-                               // + err_y * err_y) < 1.0e-8
-                        ),
-                    std::tuple<std::string, std::string, double>(
-                        "reference_all_types_cube/conditions.xml",
-                        "reference_all_types_cube/mixed_ref_cube_0.5.xml",
-                        1.0e-10)));
->>>>>>> ae21d751
